import os
import secrets
import argparse
import json
from typing import TYPE_CHECKING

if TYPE_CHECKING:
    from typing import Optional

import tornado.ioloop
import tornado.web
import socket
import tornado.websocket
import asyncio
import shutil
from collections import deque
from ldap3 import Server, Connection, ALL

# Add this import for template path
from tornado.web import RequestHandler, Application

# Will be set in main() after parsing configuration
ACCESS_TOKEN = None
ADMIN_TOKEN = None
ROOT_DIR = os.getcwd()

FEATURE_FLAGS = {
    "file_upload": True,
    "file_delete": True,
    "file_rename": True,
}

class BaseHandler(tornado.web.RequestHandler):
    def get_current_user(self) -> str | None:
        return self.get_secure_cookie("user")

    def get_current_admin(self) -> str | None:
        return self.get_secure_cookie("admin")

class LDAPLoginHandler(BaseHandler):
    def get(self):
        if self.current_user:
            self.redirect("/")
            return
        self.render("login.html", error=None)

    def post(self):
        username = self.get_argument("username", "")
        password = self.get_argument("password", "")
        
        try:
            server = Server(self.settings['ldap_server'], get_info=ALL)
            conn = Connection(server, user=f"uid={username},{self.settings['ldap_base_dn']}", password=password, auto_bind=True)
            if conn.bind():
                self.set_secure_cookie("user", username)
                self.redirect("/")
            else:
                self.render("login.html", error="Invalid username or password.")
        except Exception as e:
            self.render("login.html", error=f"LDAP connection failed: {e}")

class LoginHandler(BaseHandler):
    def get(self):
        if self.current_user:
            self.redirect("/")
            return
        self.render("login.html", error=None)

    def post(self):
        token = self.get_argument("token", "")
        if token == ACCESS_TOKEN:
            self.set_secure_cookie("user", "authenticated")
            self.redirect("/")
        else:
            self.render("login.html", error="Invalid token. Try again.")

class AdminLoginHandler(BaseHandler):
    def get(self):
        if self.get_current_admin():
            self.redirect("/admin")
            return
        self.render("admin_login.html", error=None)

    def post(self):
        token = self.get_argument("token", "")
        if token == ADMIN_TOKEN:
            self.set_secure_cookie("admin", "authenticated")
            self.redirect("/admin")
        else:
            self.render("admin_login.html", error="Invalid admin token.")

class AdminHandler(BaseHandler):
    @tornado.web.authenticated
    def get(self):
        if not self.get_current_admin():
            self.redirect("/admin/login")
            return
        self.render("admin.html", features=FEATURE_FLAGS)

    @tornado.web.authenticated
    def post(self):
        if not self.get_current_admin():
            self.set_status(403)
            self.write("Forbidden")
            return
        
        FEATURE_FLAGS["file_upload"] = self.get_argument("file_upload", "off") == "on"
        FEATURE_FLAGS["file_delete"] = self.get_argument("file_delete", "off") == "on"
        FEATURE_FLAGS["file_rename"] = self.get_argument("file_rename", "off") == "on"
        
        self.redirect("/admin")

class MainHandler(BaseHandler):
    @tornado.web.authenticated
    def get(self, path):
        abspath = os.path.abspath(os.path.join(ROOT_DIR, path))
        root = ROOT_DIR
        if not abspath.startswith(root):
            self.set_status(403)
            self.write("Forbidden")
            return

        if os.path.isdir(abspath):
            files = os.listdir(abspath)
            files.sort()
            file_data = []
            for f_name in files:
                file_data.append({
                    'name': f_name,
                    'is_dir': os.path.isdir(os.path.join(abspath, f_name))
                })
            self.render("directory.html", path=path, files=file_data)
        elif os.path.isfile(abspath):
            filename = os.path.basename(abspath)
            if self.get_argument('download', None):
                self.set_header('Content-Type', 'application/octet-stream')
                self.set_header('Content-Disposition', f'attachment; filename="{filename}"')
                with open(abspath, 'rb') as f:
                    self.write(f.read())
            else:
                with open(abspath, 'r', encoding='utf-8', errors='replace') as f:
                    file_content = f.read()
                start_streaming = self.get_argument('stream', None) is not None
                self.render("file.html", filename=filename, path=path, file_content=file_content, start_streaming=start_streaming)
        else:
            self.set_status(404)
            self.write("File not found")

class FileStreamHandler(tornado.websocket.WebSocketHandler):
    def get_current_user(self) -> str | None:
        return self.get_secure_cookie("user")

    def check_origin(self, origin):
        return True

    async def open(self, path):
        if not self.current_user:
            self.close()
            return

        self.file_path = os.path.abspath(os.path.join(ROOT_DIR, path))
        self.running = True
        if not os.path.isfile(self.file_path):
            await self.write_message(f"File not found: {self.file_path}")
            self.close()
            return

        try:
            with open(self.file_path, 'r', encoding='utf-8', errors='replace') as f:
                last_100_lines = deque(f, 100)
            if last_100_lines:
                await self.write_message("".join(last_100_lines))
        except Exception as e:
            await self.write_message(f"Error reading file history: {e}")

        try:
            self.file = open(self.file_path, 'r', encoding='utf-8', errors='replace')
            self.file.seek(0, os.SEEK_END)
        except Exception as e:
            await self.write_message(f"Error opening file for streaming: {e}")
            self.close()
            return
        self.loop = tornado.ioloop.IOLoop.current()
        self.periodic = tornado.ioloop.PeriodicCallback(self.send_new_lines, 500)
        self.periodic.start()

    async def send_new_lines(self):
        if not self.running:
            return
        where = self.file.tell()
        line = self.file.readline()
        while line:
            await self.write_message(line)
            where = self.file.tell()
            line = self.file.readline()
        self.file.seek(where)

    def on_close(self):
        self.running = False
        if hasattr(self, 'periodic'):
            self.periodic.stop()
        if hasattr(self, 'file'):
            self.file.close()

class UploadHandler(BaseHandler):
    @tornado.web.authenticated
    def post(self):
        if not FEATURE_FLAGS["file_upload"]:
            self.set_status(403)
            self.write("File upload is disabled.")
            return

        directory = self.get_argument("directory", "")
        file_infos = self.request.files.get('files', [])
<<<<<<< HEAD
        
=======

        # This handles the single-file upload from the button
>>>>>>> 199b1746
        if not file_infos:
            file_info = self.request.files.get('file', [])[0]
            filename = file_info['filename']
            upload_path = os.path.join(ROOT_DIR, directory)
            if not os.path.abspath(upload_path).startswith(ROOT_DIR):
                self.set_status(403)
                self.write("Forbidden")
                return
            os.makedirs(upload_path, exist_ok=True)
            with open(os.path.join(upload_path, filename), 'wb') as f:
                f.write(file_info['body'])
            self.redirect("/" + directory)
            return

        for file_info in file_infos:
            relative_path = file_info['filename']
            file_body = file_info['body']
<<<<<<< HEAD
            
=======

            # Sanitize the relative path to prevent directory traversal
            # and ensure it's a safe path
>>>>>>> 199b1746
            final_path = os.path.join(ROOT_DIR, directory, relative_path)
            final_path_abs = os.path.abspath(final_path)

            if not final_path_abs.startswith(os.path.abspath(os.path.join(ROOT_DIR, directory))):
                self.set_status(403)
                self.write(f"Forbidden path: {relative_path}")
                return

            os.makedirs(os.path.dirname(final_path_abs), exist_ok=True)

            with open(final_path_abs, 'wb') as f:
                f.write(file_body)

        self.set_status(200)
        self.write("Upload successful")

class DeleteHandler(BaseHandler):
    @tornado.web.authenticated
    def post(self):
        if not FEATURE_FLAGS["file_delete"]:
            self.set_status(403)
            self.write("File delete is disabled.")
            return

        path = self.get_argument("path", "")
        abspath = os.path.abspath(os.path.join(ROOT_DIR, path))
        root = ROOT_DIR
        if not abspath.startswith(root):
            self.set_status(403)
            self.write("Forbidden")
            return
        if os.path.isdir(abspath):
            shutil.rmtree(abspath)
        elif os.path.isfile(abspath):
            os.remove(abspath)
        parent = os.path.dirname(path)
        self.redirect("/" + parent if parent else "/")

class RenameHandler(BaseHandler):
    @tornado.web.authenticated
    def post(self):
        if not FEATURE_FLAGS["file_rename"]:
            self.set_status(403)
            self.write("File rename is disabled.")
            return

        path = self.get_argument("path", "")
        new_name = self.get_argument("new_name", "")
        abspath = os.path.abspath(os.path.join(ROOT_DIR, path))
        new_abspath = os.path.abspath(os.path.join(ROOT_DIR, os.path.dirname(path), new_name))
        root = ROOT_DIR
        if not (abspath.startswith(root) and new_abspath.startswith(root)):
            self.set_status(403)
            self.write("Forbidden")
            return
        os.rename(abspath, new_abspath)
        parent = os.path.dirname(path)
        self.redirect("/" + parent if parent else "/")

def make_app(settings, ldap_enabled=False, ldap_server=None, ldap_base_dn=None):
    settings["template_path"] = os.path.join(os.path.dirname(__file__), "templates")
    
    if ldap_enabled:
        settings["ldap_server"] = ldap_server
        settings["ldap_base_dn"] = ldap_base_dn
        login_handler = LDAPLoginHandler
    else:
        login_handler = LoginHandler

    return tornado.web.Application([
        (r"/login", login_handler),
        (r"/admin/login", AdminLoginHandler),
        (r"/admin", AdminHandler),
        (r"/stream/(.*)", FileStreamHandler),
        (r"/upload", UploadHandler),
        (r"/delete", DeleteHandler),
        (r"/rename", RenameHandler),
        (r"/(.*)", MainHandler),
    ], **settings)

def main():
    parser = argparse.ArgumentParser(description="Run Filey")
    parser.add_argument("--config", help="Path to JSON config file")
    parser.add_argument("--root", help="Root directory to serve")
    parser.add_argument("--port", type=int, help="Port to listen on")
    parser.add_argument("--token", help="Access token for login")
    parser.add_argument("--admin-token", help="Access token for admin login")
    parser.add_argument("--ldap", action="store_true", help="Enable LDAP authentication")
    parser.add_argument("--ldap-server", help="LDAP server address")
    parser.add_argument("--ldap-base-dn", help="LDAP base DN for user search")
    args = parser.parse_args()

    config = {}
    if args.config:
        with open(args.config) as f:
            config = json.load(f)

    root = args.root or config.get("root") or os.getcwd()
    port = args.port or config.get("port") or 8000
    token = args.token or config.get("token") or os.environ.get("WB_ACCESS_TOKEN") or secrets.token_urlsafe(32)
    admin_token = args.admin_token or config.get("admin_token") or secrets.token_urlsafe(32)

    ldap_enabled = args.ldap or config.get("ldap", False)
    ldap_server = args.ldap_server or config.get("ldap_server")
    ldap_base_dn = args.ldap_base_dn or config.get("ldap_base_dn")

    if ldap_enabled and not (ldap_server and ldap_base_dn):
        print("Error: LDAP is enabled, but --ldap-server and --ldap-base-dn are not configured.")
        return

    global ACCESS_TOKEN, ADMIN_TOKEN, ROOT_DIR
    ACCESS_TOKEN = token
    ADMIN_TOKEN = admin_token
    ROOT_DIR = os.path.abspath(root)

<<<<<<< HEAD
    print(f"Access token: {ACCESS_TOKEN}")
    print(f"Admin token: {ADMIN_TOKEN}")
=======
    # ✅ Changed line (minor improvement)
    print(f"[Filey] Server access token set to: {ACCESS_TOKEN}")
>>>>>>> 199b1746

    settings = {
        "cookie_secret": ACCESS_TOKEN,
        "login_url": "/login",
        "admin_login_url": "/admin/login",
    }
    app = make_app(settings, ldap_enabled, ldap_server, ldap_base_dn)
    while True:
        try:
            app.listen(port)
            print(f"Serving HTTP on 0.0.0.0 port {port} (http://0.0.0.0:{port}/) ...")
            print(f"http://{socket.getfqdn()}:{port}/")
            tornado.ioloop.IOLoop.current().start()
            break
        except OSError:
            port += 1

if __name__ == "__main__":
    main()<|MERGE_RESOLUTION|>--- conflicted
+++ resolved
@@ -212,12 +212,7 @@
 
         directory = self.get_argument("directory", "")
         file_infos = self.request.files.get('files', [])
-<<<<<<< HEAD
-        
-=======
-
-        # This handles the single-file upload from the button
->>>>>>> 199b1746
+
         if not file_infos:
             file_info = self.request.files.get('file', [])[0]
             filename = file_info['filename']
@@ -235,13 +230,9 @@
         for file_info in file_infos:
             relative_path = file_info['filename']
             file_body = file_info['body']
-<<<<<<< HEAD
-            
-=======
 
             # Sanitize the relative path to prevent directory traversal
             # and ensure it's a safe path
->>>>>>> 199b1746
             final_path = os.path.join(ROOT_DIR, directory, relative_path)
             final_path_abs = os.path.abspath(final_path)
 
@@ -357,13 +348,9 @@
     ADMIN_TOKEN = admin_token
     ROOT_DIR = os.path.abspath(root)
 
-<<<<<<< HEAD
-    print(f"Access token: {ACCESS_TOKEN}")
-    print(f"Admin token: {ADMIN_TOKEN}")
-=======
     # ✅ Changed line (minor improvement)
     print(f"[Filey] Server access token set to: {ACCESS_TOKEN}")
->>>>>>> 199b1746
+    print(f"Admin token: {ADMIN_TOKEN}")
 
     settings = {
         "cookie_secret": ACCESS_TOKEN,
